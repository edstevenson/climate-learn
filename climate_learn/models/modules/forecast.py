--- conflicted
+++ resolved
@@ -15,10 +15,7 @@
     lat_weighted_mse,
     lat_weighted_nll,
     lat_weighted_rmse,
-<<<<<<< HEAD
     categorical_loss,
-=======
->>>>>>> b7b63394
     lat_weighted_spread_skill_ratio
 )
 
